--- conflicted
+++ resolved
@@ -21,12 +21,9 @@
 fish test thing gift mercy siren erode acoustic mango veteran soup bus
 ```
 
-<<<<<<< HEAD
 The files created in the `full` directory are tar files and can be extracted with `tar -tvf`.
-=======
+
 Re-encryption is currently only implemented for the key-value part of backups, not for the full app backups.
-
->>>>>>> 97974b3c
 
 ## Wifi Key Import
 You can create a backup, modify it, and restore it back to the device. This allows to bulk-add wifi passwords without root access.
